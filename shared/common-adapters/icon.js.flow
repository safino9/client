/* @flow */

import React, {Component} from 'react'

export type Props = {
  type: 'GPG-export'
    | 'computer-big'
    | 'computer-bw-m'
<<<<<<< HEAD
    | 'computer-bw-s-2'
    | 'computer-bw-xs'
    | 'computer-color-l'
    | 'computer-color-m'
    | 'devices-add-s'
=======
>>>>>>> 4ebeff9a
    | 'computer-color-l'
    | 'computer-color-m'
    | 'computer-bw-s-2'
    | 'computer-bw-xs'
    | 'computer-color-l'
    | 'computer-color-m'
    | 'devices-add-s'
    | 'documentation'
    | 'email-sent-m'
    | 'folder-all-m'
    | 'folder-all-xs'
    | 'folder-private-m'
    | 'folder-private-success-m'
    | 'folder-private-xs'
    | 'folder-public-m'
    | 'folder-public-success-m'
    | 'folder-public-xs'
    | 'folders-unlocked-m'
    | 'invite-code-m'
    | 'invite-code-none-m'
    | 'invite-link-m'
    | 'invite-link-m'
    | 'keybase-update'
    | 'keybase-update-pause'
    | 'link-xs'
    | 'logo-128'
    | 'logo-16'
    | 'logo-160'
    | 'logo-24'
    | 'logo-256'
    | 'logo-32'
    | 'logo-64'
    | 'no-gpg'
    | 'paper-key'
    | 'paper-key-corner'
    | 'phone-bw-m'
    | 'phone-bw-xs'
    | 'phone-color-m'
    | 'paper-key-m'
    | 'paper-key-success-m'
<<<<<<< HEAD
=======
    | 'phone-bw-m'
    | 'phone-bw-xs'
>>>>>>> 4ebeff9a
    | 'phone-big'
    | 'phone-color-m'
    | 'phone-oblique'
    | 'phone-q-r-code'
    | 'phone-q-r-code-small'
    | 'phone-text-code'
    | 'phone-text-code-small'
    | 'placeholder-avatar'
    | 'progress-grey'
    | 'progress-white'
    | 'terminal'
    | 'user-card'
    | 'user-card-m'
    | 'fa-custom-copy' | 'fa-custom-eye' | 'fa-custom-key'
    | 'fa-custom-icon-proof-good-followed' | 'fa-custom-icon-proof-good-new' | 'fa-custom-icon-proof-broken' | 'fa-custom-icon-proof-good'
    | 'fa-glass' | 'fa-music' | 'fa-search' | 'fa-envelope-o' | 'fa-heart' | 'fa-star' | 'fa-star-o' | 'fa-user' | 'fa-film' | 'fa-th-large' | 'fa-th' | 'fa-th-list' | 'fa-check' | 'fa-close' | 'fa-remove' | 'fa-times' | 'fa-search-plus' | 'fa-search-minus' | 'fa-power-off' | 'fa-signal' | 'fa-cog' | 'fa-gear' | 'fa-trash-o' | 'fa-home' | 'fa-file-o' | 'fa-clock-o' | 'fa-road' | 'fa-download' | 'fa-arrow-circle-o-down' | 'fa-arrow-circle-o-up' | 'fa-inbox' | 'fa-play-circle-o' | 'fa-repeat' | 'fa-rotate-right' | 'fa-refresh' | 'fa-list-alt' | 'fa-lock' | 'fa-flag' | 'fa-headphones' | 'fa-volume-off' | 'fa-volume-down' | 'fa-volume-up' | 'fa-qrcode' | 'fa-barcode' | 'fa-tag' | 'fa-tags' | 'fa-book' | 'fa-bookmark' | 'fa-print' | 'fa-camera' | 'fa-font' | 'fa-bold' | 'fa-italic' | 'fa-text-height' | 'fa-text-width' | 'fa-align-left' | 'fa-align-center' | 'fa-align-right' | 'fa-align-justify' | 'fa-list' | 'fa-dedent' | 'fa-outdent' | 'fa-indent' | 'fa-video-camera' | 'fa-image' | 'fa-photo' | 'fa-picture-o' | 'fa-pencil' | 'fa-map-marker' | 'fa-adjust' | 'fa-tint' | 'fa-edit' | 'fa-pencil-square-o' | 'fa-share-square-o' | 'fa-check-square-o' | 'fa-arrows' | 'fa-step-backward' | 'fa-fast-backward' | 'fa-backward' | 'fa-play' | 'fa-pause' | 'fa-stop' | 'fa-forward' | 'fa-fast-forward' | 'fa-step-forward' | 'fa-eject' | 'fa-chevron-left' | 'fa-chevron-right' | 'fa-plus-circle' | 'fa-minus-circle' | 'fa-times-circle' | 'fa-check-circle' | 'fa-question-circle' | 'fa-info-circle' | 'fa-crosshairs' | 'fa-times-circle-o' | 'fa-check-circle-o' | 'fa-ban' | 'fa-arrow-left' | 'fa-arrow-right' | 'fa-arrow-up' | 'fa-arrow-down' | 'fa-mail-forward' | 'fa-share' | 'fa-expand' | 'fa-compress' | 'fa-plus' | 'fa-minus' | 'fa-asterisk' | 'fa-exclamation-circle' | 'fa-gift' | 'fa-leaf' | 'fa-fire' | 'fa-eye' | 'fa-eye-slash' | 'fa-exclamation-triangle' | 'fa-warning' | 'fa-plane' | 'fa-calendar' | 'fa-random' | 'fa-comment' | 'fa-magnet' | 'fa-chevron-up' | 'fa-chevron-down' | 'fa-retweet' | 'fa-shopping-cart' | 'fa-folder' | 'fa-folder-open' | 'fa-arrows-v' | 'fa-arrows-h' | 'fa-bar-chart' | 'fa-bar-chart-o' | 'fa-twitter-square' | 'fa-facebook-square' | 'fa-camera-retro' | 'fa-key' | 'fa-cogs' | 'fa-gears' | 'fa-comments' | 'fa-thumbs-o-up' | 'fa-thumbs-o-down' | 'fa-star-half' | 'fa-heart-o' | 'fa-sign-out' | 'fa-linkedin-square' | 'fa-thumb-tack' | 'fa-external-link' | 'fa-sign-in' | 'fa-trophy' | 'fa-github-square' | 'fa-upload' | 'fa-lemon-o' | 'fa-phone' | 'fa-square-o' | 'fa-bookmark-o' | 'fa-phone-square' | 'fa-twitter' | 'fa-facebook' | 'fa-facebook-f' | 'fa-github' | 'fa-unlock' | 'fa-credit-card' | 'fa-feed' | 'fa-rss' | 'fa-hdd-o' | 'fa-bullhorn' | 'fa-bell-o' | 'fa-certificate' | 'fa-hand-o-right' | 'fa-hand-o-left' | 'fa-hand-o-up' | 'fa-hand-o-down' | 'fa-arrow-circle-left' | 'fa-arrow-circle-right' | 'fa-arrow-circle-up' | 'fa-arrow-circle-down' | 'fa-globe' | 'fa-wrench' | 'fa-tasks' | 'fa-filter' | 'fa-briefcase' | 'fa-arrows-alt' | 'fa-group' | 'fa-users' | 'fa-chain' | 'fa-link' | 'fa-cloud' | 'fa-flask' | 'fa-cut' | 'fa-scissors' | 'fa-copy' | 'fa-files-o' | 'fa-paperclip' | 'fa-floppy-o' | 'fa-save' | 'fa-square' | 'fa-bars' | 'fa-navicon' | 'fa-reorder' | 'fa-list-ul' | 'fa-list-ol' | 'fa-strikethrough' | 'fa-underline' | 'fa-table' | 'fa-magic' | 'fa-truck' | 'fa-pinterest' | 'fa-pinterest-square' | 'fa-google-plus-square' | 'fa-google-plus' | 'fa-money' | 'fa-caret-down' | 'fa-caret-up' | 'fa-caret-left' | 'fa-caret-right' | 'fa-columns' | 'fa-sort' | 'fa-unsorted' | 'fa-sort-desc' | 'fa-sort-down' | 'fa-sort-asc' | 'fa-sort-up' | 'fa-envelope' | 'fa-linkedin' | 'fa-rotate-left' | 'fa-undo' | 'fa-gavel' | 'fa-legal' | 'fa-dashboard' | 'fa-tachometer' | 'fa-comment-o' | 'fa-comments-o' | 'fa-bolt' | 'fa-flash' | 'fa-sitemap' | 'fa-umbrella' | 'fa-clipboard' | 'fa-paste' | 'fa-lightbulb-o' | 'fa-exchange' | 'fa-cloud-download' | 'fa-cloud-upload' | 'fa-user-md' | 'fa-stethoscope' | 'fa-suitcase' | 'fa-bell' | 'fa-coffee' | 'fa-cutlery' | 'fa-file-text-o' | 'fa-building-o' | 'fa-hospital-o' | 'fa-ambulance' | 'fa-medkit' | 'fa-fighter-jet' | 'fa-beer' | 'fa-h-square' | 'fa-plus-square' | 'fa-angle-double-left' | 'fa-angle-double-right' | 'fa-angle-double-up' | 'fa-angle-double-down' | 'fa-angle-left' | 'fa-angle-right' | 'fa-angle-up' | 'fa-angle-down' | 'fa-desktop' | 'fa-laptop' | 'fa-tablet' | 'fa-mobile' | 'fa-mobile-phone' | 'fa-circle-o' | 'fa-quote-left' | 'fa-quote-right' | 'fa-spinner' | 'fa-circle' | 'fa-mail-reply' | 'fa-reply' | 'fa-github-alt' | 'fa-folder-o' | 'fa-folder-open-o' | 'fa-smile-o' | 'fa-frown-o' | 'fa-meh-o' | 'fa-gamepad' | 'fa-keyboard-o' | 'fa-flag-o' | 'fa-flag-checkered' | 'fa-terminal' | 'fa-code' | 'fa-mail-reply-all' | 'fa-reply-all' | 'fa-star-half-empty' | 'fa-star-half-full' | 'fa-star-half-o' | 'fa-location-arrow' | 'fa-crop' | 'fa-code-fork' | 'fa-chain-broken' | 'fa-unlink' | 'fa-question' | 'fa-info' | 'fa-exclamation' | 'fa-superscript' | 'fa-subscript' | 'fa-eraser' | 'fa-puzzle-piece' | 'fa-microphone' | 'fa-microphone-slash' | 'fa-shield' | 'fa-calendar-o' | 'fa-fire-extinguisher' | 'fa-rocket' | 'fa-maxcdn' | 'fa-chevron-circle-left' | 'fa-chevron-circle-right' | 'fa-chevron-circle-up' | 'fa-chevron-circle-down' | 'fa-html5' | 'fa-css3' | 'fa-anchor' | 'fa-unlock-alt' | 'fa-bullseye' | 'fa-ellipsis-h' | 'fa-ellipsis-v' | 'fa-rss-square' | 'fa-play-circle' | 'fa-ticket' | 'fa-minus-square' | 'fa-minus-square-o' | 'fa-level-up' | 'fa-level-down' | 'fa-check-square' | 'fa-pencil-square' | 'fa-external-link-square' | 'fa-share-square' | 'fa-compass' | 'fa-caret-square-o-down' | 'fa-toggle-down' | 'fa-caret-square-o-up' | 'fa-toggle-up' | 'fa-caret-square-o-right' | 'fa-toggle-right' | 'fa-eur' | 'fa-euro' | 'fa-gbp' | 'fa-dollar' | 'fa-usd' | 'fa-inr' | 'fa-rupee' | 'fa-cny' | 'fa-jpy' | 'fa-rmb' | 'fa-yen' | 'fa-rouble' | 'fa-rub' | 'fa-ruble' | 'fa-krw' | 'fa-won' | 'fa-bitcoin' | 'fa-btc' | 'fa-file' | 'fa-file-text' | 'fa-sort-alpha-asc' | 'fa-sort-alpha-desc' | 'fa-sort-amount-asc' | 'fa-sort-amount-desc' | 'fa-sort-numeric-asc' | 'fa-sort-numeric-desc' | 'fa-thumbs-up' | 'fa-thumbs-down' | 'fa-youtube-square' | 'fa-youtube' | 'fa-xing' | 'fa-xing-square' | 'fa-youtube-play' | 'fa-dropbox' | 'fa-stack-overflow' | 'fa-instagram' | 'fa-flickr' | 'fa-adn' | 'fa-bitbucket' | 'fa-bitbucket-square' | 'fa-tumblr' | 'fa-tumblr-square' | 'fa-long-arrow-down' | 'fa-long-arrow-up' | 'fa-long-arrow-left' | 'fa-long-arrow-right' | 'fa-apple' | 'fa-windows' | 'fa-android' | 'fa-linux' | 'fa-dribbble' | 'fa-skype' | 'fa-foursquare' | 'fa-trello' | 'fa-female' | 'fa-male' | 'fa-gittip' | 'fa-gratipay' | 'fa-sun-o' | 'fa-moon-o' | 'fa-archive' | 'fa-bug' | 'fa-vk' | 'fa-weibo' | 'fa-renren' | 'fa-pagelines' | 'fa-stack-exchange' | 'fa-arrow-circle-o-right' | 'fa-arrow-circle-o-left' | 'fa-caret-square-o-left' | 'fa-toggle-left' | 'fa-dot-circle-o' | 'fa-wheelchair' | 'fa-vimeo-square' | 'fa-try' | 'fa-turkish-lira' | 'fa-plus-square-o' | 'fa-space-shuttle' | 'fa-slack' | 'fa-envelope-square' | 'fa-wordpress' | 'fa-openid' | 'fa-bank' | 'fa-institution' | 'fa-university' | 'fa-graduation-cap' | 'fa-mortar-board' | 'fa-yahoo' | 'fa-google' | 'fa-reddit' | 'fa-reddit-square' | 'fa-stumbleupon-circle' | 'fa-stumbleupon' | 'fa-delicious' | 'fa-digg' | 'fa-pied-piper' | 'fa-pied-piper-alt' | 'fa-drupal' | 'fa-joomla' | 'fa-language' | 'fa-fax' | 'fa-building' | 'fa-child' | 'fa-paw' | 'fa-spoon' | 'fa-cube' | 'fa-cubes' | 'fa-behance' | 'fa-behance-square' | 'fa-steam' | 'fa-steam-square' | 'fa-recycle' | 'fa-automobile' | 'fa-car' | 'fa-cab' | 'fa-taxi' | 'fa-tree' | 'fa-spotify' | 'fa-deviantart' | 'fa-soundcloud' | 'fa-database' | 'fa-file-pdf-o' | 'fa-file-word-o' | 'fa-file-excel-o' | 'fa-file-powerpoint-o' | 'fa-file-image-o' | 'fa-file-photo-o' | 'fa-file-picture-o' | 'fa-file-archive-o' | 'fa-file-zip-o' | 'fa-file-audio-o' | 'fa-file-sound-o' | 'fa-file-movie-o' | 'fa-file-video-o' | 'fa-file-code-o' | 'fa-vine' | 'fa-codepen' | 'fa-jsfiddle' | 'fa-life-bouy' | 'fa-life-buoy' | 'fa-life-ring' | 'fa-life-saver' | 'fa-support' | 'fa-circle-o-notch' | 'fa-ra' | 'fa-rebel' | 'fa-empire' | 'fa-ge' | 'fa-git-square' | 'fa-git' | 'fa-hacker-news' | 'fa-y-combinator-square' | 'fa-yc-square' | 'fa-tencent-weibo' | 'fa-qq' | 'fa-wechat' | 'fa-weixin' | 'fa-paper-plane' | 'fa-send' | 'fa-paper-plane-o' | 'fa-send-o' | 'fa-history' | 'fa-circle-thin' | 'fa-header' | 'fa-paragraph' | 'fa-sliders' | 'fa-share-alt' | 'fa-share-alt-square' | 'fa-bomb' | 'fa-futbol-o' | 'fa-soccer-ball-o' | 'fa-tty' | 'fa-binoculars' | 'fa-plug' | 'fa-slideshare' | 'fa-twitch' | 'fa-yelp' | 'fa-newspaper-o' | 'fa-wifi' | 'fa-calculator' | 'fa-paypal' | 'fa-google-wallet' | 'fa-cc-visa' | 'fa-cc-mastercard' | 'fa-cc-discover' | 'fa-cc-amex' | 'fa-cc-paypal' | 'fa-cc-stripe' | 'fa-bell-slash' | 'fa-bell-slash-o' | 'fa-trash' | 'fa-copyright' | 'fa-at' | 'fa-eyedropper' | 'fa-paint-brush' | 'fa-birthday-cake' | 'fa-area-chart' | 'fa-pie-chart' | 'fa-line-chart' | 'fa-lastfm' | 'fa-lastfm-square' | 'fa-toggle-off' | 'fa-toggle-on' | 'fa-bicycle' | 'fa-bus' | 'fa-ioxhost' | 'fa-angellist' | 'fa-cc' | 'fa-ils' | 'fa-shekel' | 'fa-sheqel' | 'fa-meanpath' | 'fa-buysellads' | 'fa-connectdevelop' | 'fa-dashcube' | 'fa-forumbee' | 'fa-leanpub' | 'fa-sellsy' | 'fa-shirtsinbulk' | 'fa-simplybuilt' | 'fa-skyatlas' | 'fa-cart-plus' | 'fa-cart-arrow-down' | 'fa-diamond' | 'fa-ship' | 'fa-user-secret' | 'fa-motorcycle' | 'fa-street-view' | 'fa-heartbeat' | 'fa-venus' | 'fa-mars' | 'fa-mercury' | 'fa-intersex' | 'fa-transgender' | 'fa-transgender-alt' | 'fa-venus-double' | 'fa-mars-double' | 'fa-venus-mars' | 'fa-mars-stroke' | 'fa-mars-stroke-v' | 'fa-mars-stroke-h' | 'fa-neuter' | 'fa-genderless' | 'fa-facebook-official' | 'fa-pinterest-p' | 'fa-whatsapp' | 'fa-server' | 'fa-user-plus' | 'fa-user-times' | 'fa-bed' | 'fa-hotel' | 'fa-viacoin' | 'fa-train' | 'fa-subway' | 'fa-medium' | 'fa-y-combinator' | 'fa-yc' | 'fa-optin-monster' | 'fa-opencart' | 'fa-expeditedssl' | 'fa-battery-4' | 'fa-battery-full' | 'fa-battery-3' | 'fa-battery-three-quarters' | 'fa-battery-2' | 'fa-battery-half' | 'fa-battery-1' | 'fa-battery-quarter' | 'fa-battery-0' | 'fa-battery-empty' | 'fa-mouse-pointer' | 'fa-i-cursor' | 'fa-object-group' | 'fa-object-ungroup' | 'fa-sticky-note' | 'fa-sticky-note-o' | 'fa-cc-jcb' | 'fa-cc-diners-club' | 'fa-clone' | 'fa-balance-scale' | 'fa-hourglass-o' | 'fa-hourglass-1' | 'fa-hourglass-start' | 'fa-hourglass-2' | 'fa-hourglass-half' | 'fa-hourglass-3' | 'fa-hourglass-end' | 'fa-hourglass' | 'fa-hand-grab-o' | 'fa-hand-rock-o' | 'fa-hand-paper-o' | 'fa-hand-stop-o' | 'fa-hand-scissors-o' | 'fa-hand-lizard-o' | 'fa-hand-spock-o' | 'fa-hand-pointer-o' | 'fa-hand-peace-o' | 'fa-trademark' | 'fa-registered' | 'fa-creative-commons' | 'fa-gg' | 'fa-gg-circle' | 'fa-tripadvisor' | 'fa-odnoklassniki' | 'fa-odnoklassniki-square' | 'fa-get-pocket' | 'fa-wikipedia-w' | 'fa-safari' | 'fa-chrome' | 'fa-firefox' | 'fa-opera' | 'fa-internet-explorer' | 'fa-television' | 'fa-tv' | 'fa-contao' | 'fa-500px' | 'fa-amazon' | 'fa-calendar-plus-o' | 'fa-calendar-minus-o' | 'fa-calendar-times-o' | 'fa-calendar-check-o' | 'fa-industry' | 'fa-map-pin' | 'fa-map-signs' | 'fa-map-o' | 'fa-map' | 'fa-commenting' | 'fa-commenting-o' | 'fa-houzz' | 'fa-vimeo' | 'fa-black-tie' | 'fa-fonticons' | 'fa-reddit-alien' | 'fa-edge' | 'fa-credit-card-alt' | 'fa-codiepie' | 'fa-modx' | 'fa-fort-awesome' | 'fa-usb' | 'fa-product-hunt' | 'fa-mixcloud' | 'fa-scribd' | 'fa-pause-circle' | 'fa-pause-circle-o' | 'fa-stop-circle' | 'fa-stop-circle-o' | 'fa-shopping-bag' | 'fa-shopping-basket' | 'fa-hashtag' | 'fa-bluetooth' | 'fa-bluetooth-b' | 'fa-percent',
  hint?: string,
  onClick?: () => void,
  onMouseEnter?: () => void,
  onMouseLeave?: () => void,
  style?: Object,
  inheritColor?: boolean,
  className?: string
}

declare export default class Icon extends React.Component {
  props: Props;
}<|MERGE_RESOLUTION|>--- conflicted
+++ resolved
@@ -6,14 +6,6 @@
   type: 'GPG-export'
     | 'computer-big'
     | 'computer-bw-m'
-<<<<<<< HEAD
-    | 'computer-bw-s-2'
-    | 'computer-bw-xs'
-    | 'computer-color-l'
-    | 'computer-color-m'
-    | 'devices-add-s'
-=======
->>>>>>> 4ebeff9a
     | 'computer-color-l'
     | 'computer-color-m'
     | 'computer-bw-s-2'
@@ -54,11 +46,6 @@
     | 'phone-color-m'
     | 'paper-key-m'
     | 'paper-key-success-m'
-<<<<<<< HEAD
-=======
-    | 'phone-bw-m'
-    | 'phone-bw-xs'
->>>>>>> 4ebeff9a
     | 'phone-big'
     | 'phone-color-m'
     | 'phone-oblique'
