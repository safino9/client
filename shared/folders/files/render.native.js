// @flow
import File from './file/render'
import React, {Component} from 'react'
import {
  Box,
  Button,
  Text,
  BackButton,
  Avatar,
  Icon,
  Usernames,
  NativeScrollView,
  ListItem,
  NativeStyleSheet,
} from '../../common-adapters/index.native'
import {globalStyles, globalColors, globalMargins} from '../../styles'
import {intersperseFn} from '../../util/arrays'

import type {IconType} from '../../common-adapters/icon'
import type {FileSection} from '../../constants/folders'
import type {Props} from './render'

const RenderIgnore = ({isPrivate, ignored, unIgnoreCurrentFolder, ignoreCurrentFolder}) =>
  ignored
    ? <Button type="Secondary" onClick={unIgnoreCurrentFolder} label="Unignore folder" />
    : <Button type="Secondary" onClick={ignoreCurrentFolder} label="Ignore folder" />

const RenderNotImplemented = ({
  isPrivate,
  allowIgnore,
  ignored,
  unIgnoreCurrentFolder,
  ignoreCurrentFolder,
}) => {
  return (
    <Box style={{...globalStyles.flexBoxColumn, flex: 1, justifyContent: 'center'}}>
      <Text style={{textAlign: 'center'}} type="BodySmall">Mobile files coming soon!</Text>
      <Text style={{textAlign: 'center', marginBottom: globalMargins.large}} type="BodySmall">
        For now you can browse this folder on your computer.
      </Text>
      {allowIgnore &&
        <RenderIgnore
          isPrivate={isPrivate}
          ignored={ignored}
          unIgnoreCurrentFolder={unIgnoreCurrentFolder}
          ignoreCurrentFolder={ignoreCurrentFolder}
        />}
    </Box>
  )
}

const Divider = () => (
  <Box style={{...globalStyles.flexBoxRow, height: 1}}>
    <Box style={{marginLeft: 48 + 8, backgroundColor: globalColors.black_05, flex: 1}} />
  </Box>
)

const ParticipantUnlock = ({waitingForParticipantUnlock, isPrivate, backgroundMode, theme}) => {
  return (
    <Box style={{...globalStyles.flexBoxColumn, flex: 1}}>
      <Text type="BodySemibold" style={styleWarningBanner}>
        This folder is waiting for either participant to turn on a device.
      </Text>
      <NativeScrollView style={{...globalStyles.flexBoxColumn, flex: 1}}>
        <Box
          style={{
            marginTop: globalMargins.small,
            paddingLeft: globalMargins.small,
            paddingRight: globalMargins.small,
          }}
        >
          {intersperseFn(
            i => <Divider key={i} />,
            waitingForParticipantUnlock.map(p => (
              <ListItem
                key={p.name}
                type="Large"
                action={<Box />}
                icon={<Avatar size={40} username={p.name} />}
                body={
<<<<<<< HEAD
                  <Box style={{...globalStyles.flexBoxColumn}}>
                    <Text type="BodySemibold">{p.name}</Text>
                    <Text type="BodySmall">{p.devices}</Text>
=======
                  <Box style={globalStyles.flexBoxColumn}>
                    <Text type="BodySemibold" backgroundMode={backgroundMode}>{p.name}</Text>
                    <Text type="BodySmall" backgroundMode={backgroundMode}>{p.devices}</Text>
>>>>>>> d8244040
                  </Box>
                }
              />
            ))
          )}
        </Box>
      </NativeScrollView>
    </Box>
  )
}
const deviceIcon: (isPrivate: boolean, type: string) => IconType = (isPrivate, type) =>
  ({
    private: {
      backup: 'icon-paper-key-dark-blue-32',
      desktop: 'icon-computer-dark-blue-32',
      mobile: 'icon-phone-dark-blue-32',
    },
    public: {
      backup: 'icon-paper-key-32',
      desktop: 'icon-computer-32',
      mobile: 'icon-phone-32',
    },
  }[isPrivate ? 'private' : 'public'][type])

const YouCanUnlock = ({youCanUnlock, isPrivate, onClickPaperkey, theme}) => {
  return (
    <Box style={{...globalStyles.flexBoxColumn, flex: 1}}>
      <Text type="BodySemibold" style={styleWarningBanner}>
        Until you take one of the steps below, you're at risk of losing data forever.
      </Text>
      <NativeScrollView
        style={{
          ...globalStyles.flexBoxColumn,
          flex: 1,
          marginTop: globalMargins.small,
          paddingLeft: globalMargins.small,
          paddingRight: globalMargins.small,
        }}
      >
        {intersperseFn(
<<<<<<< HEAD
          i => <Divider key={i} />,
=======
          i => <Divider key={i} theme={theme} backgroundColor={null} color={null} />,
>>>>>>> d8244040
          youCanUnlock.map(device => (
            <ListItem
              key={device.name}
              type="Large"
              action={
                device.type === 'backup'
                  ? <Button
                      label="Enter paper key"
                      onClick={() => onClickPaperkey(device)}
                      type="Secondary"
                    />
                  : <Box />
              }
              icon={<Icon type={deviceIcon(isPrivate, device.type)} />}
              body={
<<<<<<< HEAD
                <Box style={{...globalStyles.flexBoxColumn}}>
                  <Text type="Body">{device.name}</Text>
                  {device.type !== 'backup' && <Text type="BodySmall">Open the Keybase app</Text>}
=======
                <Box style={globalStyles.flexBoxColumn}>
                  <Text type="Body" backgroundMode={backgroundMode}>{device.name}</Text>
                  {device.type !== 'backup' &&
                    <Text type="BodySmall" backgroundMode={backgroundMode}>Open the Keybase app</Text>}
>>>>>>> d8244040
                </Box>
              }
            />
          ))
        )}
      </NativeScrollView>
    </Box>
  )
}

class FilesRender extends Component<void, Props, void> {
  _renderSection(section: FileSection) {
    return (
      <Box key={section.name} style={{...globalStyles.flexBoxColumn}}>
        <Box style={{...globalStyles.flexBoxRow, alignItems: 'center', height: 32}}>
          <Box key={section.name} style={{...globalStyles.flexBoxRow, marginLeft: globalMargins.tiny}}>
            {section.modifiedMarker &&
              <Icon
                type="iconfont-thunderbolt"
                style={{
                  marginRight: 6,
                  alignSelf: 'center',
                  fontSize: 10,
                  ...styleSectionTextThemed[this.props.theme],
                }}
              />}
            <Text type="BodySmallSemibold" style={styleSectionTextThemed[this.props.theme]}>
              {section.name}
            </Text>
          </Box>
        </Box>
        {intersperseFn(
          i => <Box key={i} style={{height: 0.5, backgroundColor: globalColors.black_10}} />,
          section.files.map(f => <File key={f.name} {...f} />)
        )}
      </Box>
    )
  }

  // TODO render checkerboard pattern for private mode
  _renderHeader() {
    const contents = (
      <Box
        style={{
          ...globalStyles.flexBoxRow,
          justifyContent: 'space-between',
          backgroundColor: globalColors.white,
          height: 48,
        }}
      >
        <BackButton title={null} onClick={this.props.onBack} style={{marginLeft: globalMargins.small}} />
      </Box>
    )
    return contents
  }

  _renderContents(isPrivate: boolean, ignored: boolean, allowIgnore: boolean) {
    if (this.props.youCanUnlock.length) {
      return (
        <YouCanUnlock
          youCanUnlock={this.props.youCanUnlock}
          isPrivate={isPrivate}
          theme={this.props.theme}
          onClickPaperkey={this.props.onClickPaperkey}
        />
      )
    }

    if (this.props.waitingForParticipantUnlock.length) {
      return (
        <ParticipantUnlock
          waitingForParticipantUnlock={this.props.waitingForParticipantUnlock}
          isPrivate={isPrivate}
          theme={this.props.theme}
        />
      )
    }

    if (!this.props.recentFilesEnabled) {
      return (
        <Box style={{...globalStyles.flexBoxColumn, flex: 1, justifyContent: 'center', alignItems: 'center'}}>
          {
            <RenderNotImplemented
              isPrivate={isPrivate}
              allowIgnore={allowIgnore}
              ignored={ignored}
              unIgnoreCurrentFolder={this.props.unIgnoreCurrentFolder}
              ignoreCurrentFolder={this.props.ignoreCurrentFolder}
            />
          }
        </Box>
      )
    } else {
      return (
        <NativeScrollView>{this.props.recentFilesSection.map(s => this._renderSection(s))}</NativeScrollView>
      )
    }
  }

  render() {
    const isPrivate = this.props.theme === 'private'

    return (
      <Box
        style={{
          ...globalStyles.flexBoxColumn,
          flexGrow: 1,
          position: 'relative',
        }}
      >
        {this._renderHeader()}
        <Box style={{...styleTLFHeader}}>
          <Usernames
            prefix={isPrivate ? 'private/' : 'public/'}
            users={this.props.users}
            type="BodySemibold"
            containerStyle={{textAlign: 'center'}}
            style={{color: isPrivate ? globalColors.darkBlue : globalColors.yellowGreen2}}
          />
        </Box>
        {this._renderContents(isPrivate, this.props.ignored, this.props.allowIgnore)}
      </Box>
    )
  }
}

const styleTLFHeader = {
  ...globalStyles.flexBoxColumn,
  alignItems: 'stretch',
  borderBottomColor: globalColors.black_05,
  borderBottomWidth: NativeStyleSheet.hairlineWidth,
  flexGrow: 0,
  justifyContent: 'center',
  minHeight: 56,
  paddingBottom: globalMargins.tiny,
  paddingTop: globalMargins.tiny,
}

const styleSectionTextThemed = {
  public: {
    color: globalColors.black_40,
  },
  private: {
    color: globalColors.blue3_40,
  },
}

const styleWarningBanner = {
  backgroundColor: globalColors.red,
  color: globalColors.white,
  minHeight: 40,
  paddingBottom: globalMargins.tiny,
  paddingTop: globalMargins.tiny,
  paddingLeft: globalMargins.medium,
  paddingRight: globalMargins.medium,
  textAlign: 'center',
  width: '100%',
}

export default FilesRender<|MERGE_RESOLUTION|>--- conflicted
+++ resolved
@@ -78,15 +78,9 @@
                 action={<Box />}
                 icon={<Avatar size={40} username={p.name} />}
                 body={
-<<<<<<< HEAD
-                  <Box style={{...globalStyles.flexBoxColumn}}>
+                  <Box style={globalStyles.flexBoxColumn}>
                     <Text type="BodySemibold">{p.name}</Text>
                     <Text type="BodySmall">{p.devices}</Text>
-=======
-                  <Box style={globalStyles.flexBoxColumn}>
-                    <Text type="BodySemibold" backgroundMode={backgroundMode}>{p.name}</Text>
-                    <Text type="BodySmall" backgroundMode={backgroundMode}>{p.devices}</Text>
->>>>>>> d8244040
                   </Box>
                 }
               />
@@ -127,11 +121,7 @@
         }}
       >
         {intersperseFn(
-<<<<<<< HEAD
           i => <Divider key={i} />,
-=======
-          i => <Divider key={i} theme={theme} backgroundColor={null} color={null} />,
->>>>>>> d8244040
           youCanUnlock.map(device => (
             <ListItem
               key={device.name}
@@ -147,16 +137,9 @@
               }
               icon={<Icon type={deviceIcon(isPrivate, device.type)} />}
               body={
-<<<<<<< HEAD
                 <Box style={{...globalStyles.flexBoxColumn}}>
                   <Text type="Body">{device.name}</Text>
                   {device.type !== 'backup' && <Text type="BodySmall">Open the Keybase app</Text>}
-=======
-                <Box style={globalStyles.flexBoxColumn}>
-                  <Text type="Body" backgroundMode={backgroundMode}>{device.name}</Text>
-                  {device.type !== 'backup' &&
-                    <Text type="BodySmall" backgroundMode={backgroundMode}>Open the Keybase app</Text>}
->>>>>>> d8244040
                 </Box>
               }
             />
