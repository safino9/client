--- conflicted
+++ resolved
@@ -196,12 +196,8 @@
   teamNameToMembers: I.Map(),
   teamNameToRequests: I.Map(),
   teamNameToTeamSettings: I.Map(),
+  teammembercounts: I.Map(),
   teamnames: I.Set(),
-<<<<<<< HEAD
-=======
-  teammembercounts: I.Map(),
-  loaded: false,
->>>>>>> 3ffcdff5
 })
 
 const userIsInTeamHelper = (state: TypedState, username: string, service: Service, teamname: string) =>
