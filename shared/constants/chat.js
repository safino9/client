--- conflicted
+++ resolved
@@ -66,32 +66,8 @@
   version: 0,
 })
 
-<<<<<<< HEAD
-export type SupersedeInfo = {
-  conversationIDKey: ConversationID,
-  finalizeInfo: ChatTypes.ConversationFinalizeInfo,
-}
-
-export type FinalizeInfo = ChatTypes.ConversationFinalizeInfo
-
-export type FinalizedState = I.Map<ConversationIDKey, ChatTypes.ConversationFinalizeInfo>
-
-export type SupersedesState = I.Map<ConversationIDKey, SupersedeInfo>
-export type SupersededByState = I.Map<ConversationIDKey, SupersedeInfo>
-
-export type _MetaData = {
-  fullname: string,
-  brokenTracker: boolean,
-}
-export type MetaData = I.RecordOf<_MetaData>
-export type MetaDataMap = I.Map<string, MetaData>
-
-export const makeMetaData: I.RecordFactory<_MetaData> = I.Record({
-  fullname: '',
-=======
 export const makeMetaData: I.RecordFactory<Types._MetaData> = I.Record({
   fullname: 'Unknown',
->>>>>>> 7bb3376d
   brokenTracker: false,
 })
 
