// @flow
import * as I from 'immutable'
import * as Types from './types/wallets'
import * as RPCTypes from './types/rpc-stellar-gen'
import * as Styles from '../styles'
import {invert} from 'lodash-es'
import {type TypedState} from './reducer'
import HiddenString from '../util/hidden-string'
import logger from '../logger'

const balanceDeltaToString = invert(RPCTypes.localBalanceDelta)
const statusSimplifiedToString = invert(RPCTypes.localPaymentStatus)
const partyTypeToString = invert(RPCTypes.localParticipantType)
const requestStatusToString = invert(RPCTypes.commonRequestStatus)

const sendReceiveFormRouteKey = 'sendReceiveForm'
const confirmFormRouteKey = 'confirmForm'
const sendReceiveFormRoutes = [sendReceiveFormRouteKey, confirmFormRouteKey]

const makeReserve: I.RecordFactory<Types._Reserve> = I.Record({
  amount: '',
  description: '',
})

const makeBuildingPayment: I.RecordFactory<Types._BuildingPayment> = I.Record({
  amount: '',
  currency: 'XLM', // FIXME: Use default currency?
  from: Types.noAccountID,
  publicMemo: new HiddenString(''),
  recipientType: 'keybaseUser',
  secretNote: new HiddenString(''),
  to: '',
})

const makeBuiltPayment: I.RecordFactory<Types._BuiltPayment> = I.Record({
  amountErrMsg: '',
  banners: null,
  from: Types.noAccountID,
  publicMemoErrMsg: new HiddenString(''),
  readyToSend: false,
  secretNoteErrMsg: new HiddenString(''),
  toErrMsg: '',
  toUsername: '',
  worthDescription: '',
  worthInfo: '',
})

const makeState: I.RecordFactory<Types._State> = I.Record({
  accountMap: I.OrderedMap(),
  accountName: '',
  accountNameError: '',
  accountNameValidationState: 'none',
  assetsMap: I.Map(),
  buildingPayment: makeBuildingPayment(),
  builtPayment: makeBuiltPayment(),
  createNewAccountError: '',
  currencies: I.List(),
  currencyMap: I.Map(),
  exportedSecretKey: new HiddenString(''),
  exportedSecretKeyAccountID: Types.noAccountID,
  linkExistingAccountError: '',
  paymentCursorMap: I.Map(),
  paymentLoadingMoreMap: I.Map(),
  paymentsMap: I.Map(),
  requests: I.Map(),
  secretKey: new HiddenString(''),
  secretKeyError: '',
  secretKeyMap: I.Map(),
  secretKeyValidationState: 'none',
  selectedAccount: Types.noAccountID,
  sentPaymentError: '',
})

const buildPaymentResultToBuiltPayment = (b: RPCTypes.BuildPaymentResLocal) =>
  makeBuiltPayment({
    amountErrMsg: b.amountErrMsg,
    banners: b.banners,
    from: b.from,
    publicMemoErrMsg: new HiddenString(b.publicMemoErrMsg),
    readyToSend: b.readyToSend,
    secretNoteErrMsg: new HiddenString(b.secretNoteErrMsg),
    toErrMsg: b.toErrMsg,
    toUsername: b.toUsername,
    worthDescription: b.worthDescription,
    worthInfo: b.worthInfo,
  })

const makeAccount: I.RecordFactory<Types._Account> = I.Record({
  accountID: Types.noAccountID,
  balanceDescription: '',
  isDefault: false,
  name: '',
})

const accountResultToAccount = (w: RPCTypes.WalletAccountLocal) =>
  makeAccount({
    accountID: Types.stringToAccountID(w.accountID),
    balanceDescription: w.balanceDescription,
    isDefault: w.isDefault,
    name: w.name,
  })

const makeAssets: I.RecordFactory<Types._Assets> = I.Record({
  assetCode: '',
  balanceAvailableToSend: '',
  balanceTotal: '',
  issuerAccountID: '',
  issuerName: '',
  name: '',
  worth: '',
  worthCurrency: '',
  availableToSendWorth: '',
  reserves: I.List(),
})

const assetsResultToAssets = (w: RPCTypes.AccountAssetLocal) =>
  makeAssets({
    assetCode: w.assetCode,
    balanceAvailableToSend: w.balanceAvailableToSend,
    balanceTotal: w.balanceTotal,
    issuerAccountID: w.issuerAccountID,
    issuerName: w.issuerName,
    name: w.name,
    worth: w.worth,
    worthCurrency: w.worthCurrency,
    availableToSendWorth: w.availableToSendWorth,
    reserves: I.List((w.reserves || []).map(makeReserve)),
  })

const makeCurrencies: I.RecordFactory<Types._LocalCurrency> = I.Record({
  description: '',
  code: '',
  symbol: '',
  name: '',
})

const currenciesResultToCurrencies = (w: RPCTypes.CurrencyLocal) =>
  makeCurrencies({
    description: w.description,
    code: w.code,
    symbol: w.symbol,
    name: w.name,
  })

const makePayment: I.RecordFactory<Types._Payment> = I.Record({
  amountDescription: '',
  delta: 'none',
  error: '',
  id: Types.noPaymentID,
  note: new HiddenString(''),
  noteErr: new HiddenString(''),
  publicMemo: new HiddenString(''),
  publicMemoType: '',
  source: '',
  sourceAccountID: '',
  sourceType: '',
  statusDescription: '',
  statusDetail: '',
  statusSimplified: 'none',
  target: '',
  targetAccountID: '',
  targetType: '',
  time: null,
  txID: '',
  worth: '',
  worthCurrency: '',
})

const makeCurrency: I.RecordFactory<Types._LocalCurrency> = I.Record({
  description: '',
  code: '',
  symbol: '',
  name: '',
})

const partyToDescription = (type, username, assertion, name, id): string => {
  switch (type) {
    case 'keybase':
      return username
    case 'sbs':
      return assertion
    case 'ownaccount':
      return name
    default:
      return id
  }
}

const paymentResultToPayment = (w: RPCTypes.PaymentOrErrorLocal) => {
  if (!w) {
    return makePayment({error: 'No payments returned'})
  }
  if (!w.payment) {
    return makePayment({error: w.err})
  }
  return makePayment(rpcPaymentToPaymentCommon(w.payment))
}

const paymentDetailResultToPayment = (p: RPCTypes.PaymentDetailsLocal) =>
  makePayment({
    ...rpcPaymentToPaymentCommon(p),
    publicMemo: new HiddenString(p.publicNote),
    publicMemoType: p.publicNoteType,
    txID: p.txID,
  })

const rpcPaymentToPaymentCommon = (p: RPCTypes.PaymentLocal | RPCTypes.PaymentDetailsLocal) => {
  const sourceType = partyTypeToString[p.fromType]
  const targetType = partyTypeToString[p.toType]
  const source = partyToDescription(sourceType, p.fromUsername, '', p.fromAccountName, p.fromAccountID)
  const target = partyToDescription(
    targetType,
    p.toUsername,
    p.toAssertion,
    p.toAccountName,
    p.toAccountID || ''
  )
  const serviceStatusSimplfied = statusSimplifiedToString[p.statusSimplified]
  return {
    amountDescription: p.amountDescription,
    delta: balanceDeltaToString[p.delta],
    error: '',
    id: Types.rpcPaymentIDToPaymentID(p.id),
    note: new HiddenString(p.note),
    noteErr: new HiddenString(p.noteErr),
    source,
    sourceAccountID: p.fromAccountID,
    sourceType,
    statusDescription: p.statusDescription,
    statusDetail: p.statusDetail,
    statusSimplified: serviceStatusSimplfied === 'claimable' ? 'cancelable' : serviceStatusSimplfied,
    target,
    targetAccountID: p.toAccountID,
    targetType,
    time: p.time,
    worth: p.worth,
    worthCurrency: p.worthCurrency,
  }
}

const makeAssetDescription: I.RecordFactory<Types._AssetDescription> = I.Record({
  code: '',
  issuerAccountID: Types.noAccountID,
  issuerName: null,
})

const makeRequest: I.RecordFactory<Types._Request> = I.Record({
  amount: '',
  amountDescription: '',
  asset: 'native',
  completed: false,
  completedTransactionID: null,
  currencyCode: '',
  id: '',
  requestee: '',
  requesteeType: '',
  sender: '',
  status: 'ok',
})

const requestResultToRequest = (r: RPCTypes.RequestDetailsLocal) => {
  let asset = 'native'
  let currencyCode = ''
  if (!(r.asset || r.currency)) {
    logger.error('Received requestDetails with no asset or currency code')
    return null
  } else if (r.asset && r.asset.type !== 'native') {
    asset = makeAssetDescription({
      code: r.asset.code,
      issuerAccountID: Types.stringToAccountID(r.asset.issuer),
    })
  } else if (r.currency) {
    asset = 'currency'
    currencyCode = r.currency
  }
  return makeRequest({
    amount: r.amount,
    amountDescription: r.amountDescription,
    asset,
    currencyCode,
    id: r.id,
    requestee: r.toAssertion,
    requesteeType: partyTypeToString[r.toUserType],
    sender: r.fromAssertion,
    status: requestStatusToString[r.status],
  })
}

const bannerLevelToBackground = (level: string) => {
  switch (level) {
    case 'info':
      return 'Announcements'
    case 'error':
      return 'HighRisk'
    default:
      console.warn('Unexpected banner level', level)
      return 'Information'
  }
}

const partyTypeToCounterpartyType = (t: string): Types.CounterpartyType => {
  switch (t) {
    case 'ownaccount':
      return 'otherAccount'
    case 'sbs':
    case 'keybase':
      return 'keybaseUser'
    case 'stellar':
      return 'stellarPublicKey'
    default:
      // TODO: Have better typing here so we don't need this.
      return 'stellarPublicKey'
  }
}

const paymentToYourRoleAndCounterparty = (
  p: Types.Payment
): {yourRole: Types.Role, counterparty: string, counterpartyType: Types.CounterpartyType} => {
  switch (p.delta) {
    case 'none':
      // Need to guard check that sourceType is non-empty to handle the
      // case when p is the empty value.
      if (p.sourceType && p.sourceType !== 'ownaccount') {
        throw new Error(`Unexpected sourceType ${p.sourceType} with delta=none`)
      }
      if (p.targetType && p.targetType !== 'ownaccount') {
        throw new Error(`Unexpected targetType ${p.targetType} with delta=none`)
      }
      if (p.source !== p.target) {
        throw new Error(`source=${p.source} != target=${p.target} with delta=none`)
      }
      return {yourRole: 'senderAndReceiver', counterparty: p.source, counterpartyType: 'otherAccount'}

    case 'increase':
      return {
        yourRole: 'receiverOnly',
        counterparty: p.source,
        counterpartyType: partyTypeToCounterpartyType(p.sourceType),
      }
    case 'decrease':
      return {
        yourRole: 'senderOnly',
        counterparty: p.target,
        counterpartyType: partyTypeToCounterpartyType(p.targetType),
      }

    default:
      /*::
      declare var ifFlowErrorsHereItsCauseYouDidntHandleAllCasesAbove: (type: empty) => any
      ifFlowErrorsHereItsCauseYouDidntHandleAllCasesAbove(p.delta);
      */
      throw new Error(`Unexpected delta ${p.delta}`)
  }
}

// Update payment, take all new fields except any that contain the default value
const emptyPayment = makePayment()
// $FlowIssue thinks toSeq() has something to do with the `payment.delta` type
const keys = emptyPayment
  .toSeq()
  .keySeq()
  .toArray()
const updatePayment = (oldPayment: Types.Payment, newPayment: Types.Payment): Types.Payment => {
  const res = oldPayment.withMutations(paymentMutable => {
    keys.forEach(
      key =>
        newPayment.get(key) === emptyPayment.get(key) ? null : paymentMutable.set(key, newPayment.get(key))
    )
  })
  return res
}
const updatePaymentMap = (
  map: I.Map<Types.PaymentID, Types.Payment>,
  newPayments: Array<Types.Payment>,
  clearExisting: boolean = false
) => {
  const baseMap = clearExisting ? map.clear() : map
  return baseMap.withMutations(mapMutable =>
    newPayments.forEach(newPayment =>
      mapMutable.update(newPayment.id, makePayment(), oldPayment => updatePayment(oldPayment, newPayment))
    )
  )
}

const changeAccountNameWaitingKey = 'wallets:changeAccountName'
const createNewAccountWaitingKey = 'wallets:createNewAccount'
const changeDisplayCurrencyWaitingKey = 'wallets:changeDisplayCurrency'
const linkExistingWaitingKey = 'wallets:linkExisting'
const loadEverythingWaitingKey = 'wallets:loadEverything'
const sendPaymentWaitingKey = 'wallets:stellarSend'
const requestPaymentWaitingKey = 'wallets:requestPayment'
const setAccountAsDefaultWaitingKey = 'wallets:setAccountAsDefault'
const deleteAccountWaitingKey = 'wallets:deleteAccount'
const searchKey = 'walletSearch'
const loadAccountWaitingKey = (id: Types.AccountID) => `wallets:loadAccount:${id}`
const cancelPaymentWaitingKey = (id: Types.PaymentID) =>
  `wallets:cancelPayment:${Types.paymentIDToString(id)}`

const getAccountIDs = (state: TypedState) => state.wallets.accountMap.keySeq().toList()

const getAccounts = (state: TypedState) => state.wallets.accountMap.valueSeq().toList()

const getSelectedAccount = (state: TypedState) => state.wallets.selectedAccount

const getDisplayCurrencies = (state: TypedState) => state.wallets.currencies

const getDisplayCurrency = (state: TypedState, accountID?: Types.AccountID) =>
  state.wallets.currencyMap.get(accountID || getSelectedAccount(state), makeCurrency())

const getPayments = (state: TypedState, accountID?: Types.AccountID) =>
  state.wallets.paymentsMap.get(accountID || getSelectedAccount(state), null)

const getPayment = (state: TypedState, accountID: Types.AccountID, paymentID: Types.PaymentID) =>
  state.wallets.paymentsMap.get(accountID, I.Map()).get(paymentID, makePayment())

const getRequest = (state: TypedState, requestID: RPCTypes.KeybaseRequestID) =>
  state.wallets.requests.get(requestID, null)

const getAccount = (state: TypedState, accountID?: Types.AccountID) =>
  state.wallets.accountMap.get(accountID || getSelectedAccount(state), makeAccount())

const getAccountName = (account: Types.Account) =>
  account.name || (account.accountID !== Types.noAccountID ? 'unnamed account' : null)

const getDefaultAccountID = (state: TypedState) => {
  const defaultAccount = state.wallets.accountMap.find(a => a.isDefault)
  return defaultAccount ? defaultAccount.accountID : null
}

const getAssets = (state: TypedState, accountID?: Types.AccountID) =>
  state.wallets.assetsMap.get(accountID || getSelectedAccount(state), I.List())

const getFederatedAddress = (state: TypedState, accountID?: Types.AccountID) => {
  const account = state.wallets.accountMap.get(accountID || getSelectedAccount(state), makeAccount())
  const {username} = state.config
  return username && account.isDefault ? `${username}*keybase.io` : ''
}

const getSecretKey = (state: TypedState, accountID: Types.AccountID) =>
  accountID === state.wallets.exportedSecretKeyAccountID
    ? state.wallets.exportedSecretKey
    : new HiddenString('')

const shortenAccountID = (id: Types.AccountID) => id.substring(0, 8) + '...' + id.substring(48)

const isAccountLoaded = (state: TypedState, accountID: Types.AccountID) =>
  state.wallets.accountMap.has(accountID)

const isFederatedAddress = (address: ?string) => (address ? address.includes('*') : false)

const balanceChangeColor = (delta: Types.PaymentDelta, status: Types.StatusSimplified) => {
  let balanceChangeColor = Styles.globalColors.black
  if (delta !== 'none') {
    balanceChangeColor = delta === 'increase' ? Styles.globalColors.green : Styles.globalColors.red
  }
  if (status !== 'completed') {
    balanceChangeColor = Styles.globalColors.black_20
  }
  return balanceChangeColor
}

const balanceChangeSign = (delta: Types.PaymentDelta, balanceChange: string = '') => {
  let sign = ''
  if (delta !== 'none') {
    sign = delta === 'increase' ? '+' : '-'
  }
  return sign + balanceChange
}

export {
  accountResultToAccount,
  assetsResultToAssets,
<<<<<<< HEAD
  bannerLevelToBackground,
=======
  balanceChangeColor,
  balanceChangeSign,
>>>>>>> 9296cd72
  cancelPaymentWaitingKey,
  changeDisplayCurrencyWaitingKey,
  currenciesResultToCurrencies,
  changeAccountNameWaitingKey,
  balanceDeltaToString,
  buildPaymentResultToBuiltPayment,
  confirmFormRouteKey,
  createNewAccountWaitingKey,
  deleteAccountWaitingKey,
  getAccountIDs,
  getAccounts,
  getAccountName,
  getAccount,
  getAssets,
  getDisplayCurrencies,
  getDisplayCurrency,
  getDefaultAccountID,
  getFederatedAddress,
  getPayment,
  getPayments,
  getRequest,
  getSecretKey,
  getSelectedAccount,
  isAccountLoaded,
  isFederatedAddress,
  linkExistingWaitingKey,
  loadAccountWaitingKey,
  loadEverythingWaitingKey,
  makeAccount,
  makeAssetDescription,
  makeAssets,
  makeCurrencies,
  makeBuildingPayment,
  makeBuiltPayment,
  makePayment,
  makeRequest,
  makeReserve,
  makeState,
  paymentDetailResultToPayment,
  paymentResultToPayment,
  paymentToYourRoleAndCounterparty,
  requestResultToRequest,
  requestPaymentWaitingKey,
  sendPaymentWaitingKey,
  sendReceiveFormRouteKey,
  sendReceiveFormRoutes,
  setAccountAsDefaultWaitingKey,
  searchKey,
  shortenAccountID,
  statusSimplifiedToString,
  updatePayment,
  updatePaymentMap,
}<|MERGE_RESOLUTION|>--- conflicted
+++ resolved
@@ -470,12 +470,9 @@
 export {
   accountResultToAccount,
   assetsResultToAssets,
-<<<<<<< HEAD
   bannerLevelToBackground,
-=======
   balanceChangeColor,
   balanceChangeSign,
->>>>>>> 9296cd72
   cancelPaymentWaitingKey,
   changeDisplayCurrencyWaitingKey,
   currenciesResultToCurrencies,
