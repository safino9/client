// @flow
import * as Constants from '../../constants/teams'
import * as Creators from '../../actions/teams/creators'
import * as Search from '../../actions/search/creators'
import * as I from 'immutable'
import * as KBFSGen from '../../actions/kbfs-gen'
import * as React from 'react'
import Team, {CustomComponent} from '.'
import {HeaderHoc} from '../../common-adapters'
import {compose, lifecycle, withState} from 'recompose'
import {connect, type TypedState} from '../../util/container'
import {getProfile} from '../../actions/tracker'
import {isMobile} from '../../constants/platform'
import {ancestorTeamnames, isExplicitAdmin, isImplicitAdmin} from '../../constants/teamname'
import {navigateAppend} from '../../actions/route-tree'
import {showUserProfile} from '../../actions/profile'

type StateProps = {
  _memberInfo: I.Set<Constants.MemberInfo>,
  _ancestorMemberInfo: I.Map<Constants.Teamname, I.Set<Constants.MemberInfo>>,
  loading: boolean,
  _requests: I.Set<Constants.RequestInfo>,
  _invites: I.Set<Constants.InviteInfo>,
  _newTeamRequests: I.List<string>,
  name: Constants.Teamname,
  you: ?string,
  selectedTab: string,
  isTeamOpen: boolean,
}

<<<<<<< HEAD
const mapStateToProps = (state: TypedState, {routeProps, routeState}): StateProps => ({
  _memberInfo: state.entities.getIn(['teams', 'teamNameToMembers', routeProps.get('teamname')], I.Set()),
  _requests: state.entities.getIn(['teams', 'teamNameToRequests', routeProps.get('teamname')], I.Set()),
  _invites: state.entities.getIn(['teams', 'teamNameToInvites', routeProps.get('teamname')], I.Set()),
  _newTeamRequests: state.entities.getIn(['teams', 'newTeamRequests'], I.List()),
  loading: state.entities.getIn(['teams', 'teamNameToLoading', routeProps.get('teamname')], true),
  name: routeProps.get('teamname'),
  you: state.config.username,
  selectedTab: routeState.get('selectedTab') || 'members',
  isTeamOpen: state.entities.getIn(['teams', 'teamNameToTeamSettings', routeProps.get('teamname')], {
    open: false,
  }).open,
})
=======
const mapStateToProps = (state: TypedState, {routeProps, routeState}): StateProps => {
  const teamname = routeProps.get('teamname')
  const ancestorTeams = I.Set(ancestorTeamnames(teamname))
  const memberInfos = state.entities.getIn(['teams', 'teamNameToMembers'], I.Map())
  const memberInfo = memberInfos.get(teamname, I.Set())
  const ancestorMemberInfo = memberInfos.filter((v, k) => ancestorTeams.has(k))
  return {
    _memberInfo: memberInfo,
    _ancestorMemberInfo: ancestorMemberInfo,
    _requests: state.entities.getIn(['teams', 'teamNameToRequests', teamname], I.Set()),
    _invites: state.entities.getIn(['teams', 'teamNameToInvites', teamname], I.Set()),
    loading: state.entities.getIn(['teams', 'teamNameToLoading', teamname], true),
    name: teamname,
    you: state.config.username,
    selectedTab: routeState.get('selectedTab') || 'members',
    isTeamOpen: state.entities.getIn(['teams', 'teamNameToTeamSettings', teamname], {
      open: false,
    }).open,
  }
}
>>>>>>> 7b8251fb

type DispatchProps = {
  _loadTeam: (teamname: Constants.Teamname) => void,
  _onOpenFolder: (teamname: Constants.Teamname) => void,
  _onAddPeople: (teamname: Constants.Teamname) => void,
  _onAddSelf: (teamname: Constants.Teamname, you: string) => void,
  _onInviteByEmail: (teamname: Constants.Teamname) => void,
  _onManageChat: (teamname: Constants.Teamname) => void,
  _onLeaveTeam: (teamname: Constants.Teamname) => void,
  setSelectedTab: (tab: string) => void,
  onBack: () => void,
  _onClickOpenTeamSetting: () => void,
}

const mapDispatchToProps = (dispatch: Dispatch, {navigateUp, setRouteState, routeProps}): DispatchProps => ({
  _loadTeam: teamname => dispatch(Creators.getDetails(teamname)),
  _onAddPeople: (teamname: Constants.Teamname) =>
    dispatch(navigateAppend([{props: {teamname}, selected: 'addPeople'}])),
  _onAddSelf: (teamname: Constants.Teamname, you: ?string) => {
    if (you) {
      dispatch(navigateAppend([{props: {teamname}, selected: 'addPeople'}]))
      dispatch(Search.addResultsToUserInput('addToTeamSearch', [you]))
    }
  },
  _onCreateSubteam: (teamname: Constants.Teamname) =>
    dispatch(navigateAppend([{props: {name: `${teamname}.`}, selected: 'showNewTeamDialog'}])),
  _onInviteByEmail: (teamname: Constants.Teamname) =>
    dispatch(navigateAppend([{props: {teamname}, selected: 'inviteByEmail'}])),
  _onLeaveTeam: (teamname: Constants.Teamname) =>
    dispatch(navigateAppend([{props: {teamname}, selected: 'reallyLeaveTeam'}])),
  _onManageChat: (teamname: Constants.Teamname) =>
    dispatch(navigateAppend([{props: {teamname}, selected: 'manageChannels'}])),
  _onOpenFolder: (teamname: Constants.Teamname) =>
    dispatch(KBFSGen.createOpen({path: `/keybase/team/${teamname}`})),
  onUsernameClick: (username: string) => {
    isMobile ? dispatch(showUserProfile(username)) : dispatch(getProfile(username, true, true))
  },
  setSelectedTab: selectedTab => setRouteState({selectedTab}),
  onBack: () => dispatch(navigateUp()),
  _onClickOpenTeamSetting: isTeamOpen =>
    dispatch(
      navigateAppend([
        {
          props: {
            actualTeamName: routeProps.get('teamname'),
          },
          selected: isTeamOpen ? 'openCloseTeamSetting' : 'openTeamSetting',
        },
      ])
    ),
})

const mergeProps = (stateProps, dispatchProps, ownProps) => {
  const onAddPeople = () => dispatchProps._onAddPeople(stateProps.name)
  const onInviteByEmail = () => dispatchProps._onInviteByEmail(stateProps.name)
  const onOpenFolder = () => dispatchProps._onOpenFolder(stateProps.name)
  const onManageChat = () => dispatchProps._onManageChat(stateProps.name)
  const onLeaveTeam = () => dispatchProps._onLeaveTeam(stateProps.name)
  const onClickOpenTeamSetting = () => dispatchProps._onClickOpenTeamSetting(stateProps.isTeamOpen)
  const onCreateSubteam = () => dispatchProps._onCreateSubteam(stateProps.name)

  const you = stateProps.you
  let youExplicitAdmin = false
  let youImplicitAdmin = false
  let youAreMember = false
  if (you) {
    youExplicitAdmin = isExplicitAdmin(stateProps._memberInfo, you)
    youImplicitAdmin = isImplicitAdmin(stateProps._ancestorMemberInfo, you)
    youAreMember = stateProps._memberInfo.some(member => member.username === you)
  }
  const youAdmin = youExplicitAdmin || youImplicitAdmin

  const showAddYourselfBanner = !youAreMember && !youExplicitAdmin && youImplicitAdmin
  const youCanAddPeople = youAdmin
  const youCanCreateSubteam = youAdmin

  const onAddSelf = () => dispatchProps._onAddSelf(stateProps.name, you)

  const customComponent = (
    <CustomComponent
      onOpenFolder={onOpenFolder}
      onManageChat={onManageChat}
      onShowMenu={() => ownProps.setShowMenu(true)}
    />
  )
  return {
    ...stateProps,
    ...dispatchProps,
    ...ownProps,
    customComponent,
    headerStyle: {borderBottomWidth: 0},
    invites: stateProps._invites.toJS(),
    members: stateProps._memberInfo
      .toArray()
      .sort((a: Constants.MemberInfo, b: Constants.MemberInfo) => a.username.localeCompare(b.username)),
    requests: stateProps._requests.toJS(),
    newTeamRequests: stateProps._newTeamRequests.toArray(),
    onAddPeople,
    onAddSelf,
    onInviteByEmail,
    onCreateSubteam,
    onLeaveTeam,
    onManageChat,
    onOpenFolder,
    onClickOpenTeamSetting,
    showAddYourselfBanner,
    youCanAddPeople,
    youCanCreateSubteam,
  }
}

export default compose(
  withState('showMenu', 'setShowMenu', false),
  connect(mapStateToProps, mapDispatchToProps, mergeProps),
  lifecycle({
    componentDidMount: function() {
      const teamname = this.props.name
      const teams = ancestorTeamnames(teamname).concat(teamname)
      for (let i = 0; i < teams.length; ++i) {
        this.props._loadTeam(teams[i])
      }
    },
  }),
  HeaderHoc
)(Team)<|MERGE_RESOLUTION|>--- conflicted
+++ resolved
@@ -28,21 +28,6 @@
   isTeamOpen: boolean,
 }
 
-<<<<<<< HEAD
-const mapStateToProps = (state: TypedState, {routeProps, routeState}): StateProps => ({
-  _memberInfo: state.entities.getIn(['teams', 'teamNameToMembers', routeProps.get('teamname')], I.Set()),
-  _requests: state.entities.getIn(['teams', 'teamNameToRequests', routeProps.get('teamname')], I.Set()),
-  _invites: state.entities.getIn(['teams', 'teamNameToInvites', routeProps.get('teamname')], I.Set()),
-  _newTeamRequests: state.entities.getIn(['teams', 'newTeamRequests'], I.List()),
-  loading: state.entities.getIn(['teams', 'teamNameToLoading', routeProps.get('teamname')], true),
-  name: routeProps.get('teamname'),
-  you: state.config.username,
-  selectedTab: routeState.get('selectedTab') || 'members',
-  isTeamOpen: state.entities.getIn(['teams', 'teamNameToTeamSettings', routeProps.get('teamname')], {
-    open: false,
-  }).open,
-})
-=======
 const mapStateToProps = (state: TypedState, {routeProps, routeState}): StateProps => {
   const teamname = routeProps.get('teamname')
   const ancestorTeams = I.Set(ancestorTeamnames(teamname))
@@ -54,6 +39,7 @@
     _ancestorMemberInfo: ancestorMemberInfo,
     _requests: state.entities.getIn(['teams', 'teamNameToRequests', teamname], I.Set()),
     _invites: state.entities.getIn(['teams', 'teamNameToInvites', teamname], I.Set()),
+    _newTeamRequests: state.entities.getIn(['teams', 'newTeamRequests'], I.List()),
     loading: state.entities.getIn(['teams', 'teamNameToLoading', teamname], true),
     name: teamname,
     you: state.config.username,
@@ -63,7 +49,6 @@
     }).open,
   }
 }
->>>>>>> 7b8251fb
 
 type DispatchProps = {
   _loadTeam: (teamname: Constants.Teamname) => void,
