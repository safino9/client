// @flow
// NOTE: This file is GENERATED from json files in actions/json. Run 'yarn build-actions' to regenerate
/* eslint-disable no-unused-vars,prettier/prettier,no-use-before-define */

import * as I from 'immutable'
import * as RPCTypes from '../constants/types/rpc-gen'
import * as Types from '../constants/types/wallets'
import HiddenString from '../util/hidden-string'

// Constants
export const resetStore = 'common:resetStore' // not a part of wallets but is handled by every reducer
export const accountsReceived = 'wallets:accountsReceived'
export const assetsReceived = 'wallets:assetsReceived'
<<<<<<< HEAD
export const exportSecretKey = 'wallets:exportSecretKey'
=======
export const clearErrors = 'wallets:clearErrors'
export const linkExistingAccount = 'wallets:linkExistingAccount'
export const linkedExistingAccount = 'wallets:linkedExistingAccount'
>>>>>>> 9a16b7fd
export const loadAccounts = 'wallets:loadAccounts'
export const loadAssets = 'wallets:loadAssets'
export const loadPayments = 'wallets:loadPayments'
export const paymentsReceived = 'wallets:paymentsReceived'
export const secretKeyReceived = 'wallets:secretKeyReceived'
export const secretKeySeen = 'wallets:secretKeySeen'
export const selectAccount = 'wallets:selectAccount'
export const validateAccountName = 'wallets:validateAccountName'
export const validateSecretKey = 'wallets:validateSecretKey'
export const validatedAccountName = 'wallets:validatedAccountName'
export const validatedSecretKey = 'wallets:validatedSecretKey'

// Payload Types
type _AccountsReceivedPayload = $ReadOnly<{|accounts: Array<Types.Account>|}>
type _AssetsReceivedPayload = $ReadOnly<{|
  accountID: Types.AccountID,
  assets: Array<Types.Assets>,
|}>
<<<<<<< HEAD
type _ExportSecretKeyPayload = $ReadOnly<{|accountID: Types.AccountID|}>
=======
type _ClearErrorsPayload = void
type _LinkExistingAccountPayload = $ReadOnly<{|
  name: string,
  secretKey: HiddenString,
|}>
type _LinkedExistingAccountPayload = $ReadOnly<{|accountID: Types.AccountID|}>
type _LinkedExistingAccountPayloadError = $ReadOnly<{|
  name: string,
  secretKey: HiddenString,
  error: string,
|}>
>>>>>>> 9a16b7fd
type _LoadAccountsPayload = void
type _LoadAssetsPayload = $ReadOnly<{|accountID: Types.AccountID|}>
type _LoadPaymentsPayload = $ReadOnly<{|accountID: Types.AccountID|}>
type _PaymentsReceivedPayload = $ReadOnly<{|
  accountID: Types.AccountID,
  payments: Array<Types.Payment>,
|}>
<<<<<<< HEAD
type _SecretKeyReceivedPayload = $ReadOnly<{|
  accountID: Types.AccountID,
  secretKey: HiddenString,
|}>
type _SecretKeySeenPayload = $ReadOnly<{|accountID: Types.AccountID|}>
type _SelectAccountPayload = $ReadOnly<{|accountID: Types.AccountID|}>

// Action Creators
/**
 * Clear exported secret keys from our store once they've been seen
 */
export const createSecretKeySeen = (payload: _SecretKeySeenPayload) => ({error: false, payload, type: secretKeySeen})
/**
 * Export a Stellar account's secret key
 */
export const createExportSecretKey = (payload: _ExportSecretKeyPayload) => ({error: false, payload, type: exportSecretKey})
=======
type _SelectAccountPayload = $ReadOnly<{|
  accountID: Types.AccountID,
  show?: boolean,
|}>
type _ValidateAccountNamePayload = $ReadOnly<{|name: string|}>
type _ValidateSecretKeyPayload = $ReadOnly<{|secretKey: HiddenString|}>
type _ValidatedAccountNamePayload = $ReadOnly<{|name: string|}>
type _ValidatedAccountNamePayloadError = $ReadOnly<{|
  name: string,
  error: string,
|}>
type _ValidatedSecretKeyPayload = $ReadOnly<{|secretKey: HiddenString|}>
type _ValidatedSecretKeyPayloadError = $ReadOnly<{|
  secretKey: HiddenString,
  error: string,
|}>

// Action Creators
/**
 * Ask the service to validate an account name.
 */
export const createValidateAccountName = (payload: _ValidateAccountNamePayload) => ({error: false, payload, type: validateAccountName})
/**
 * Ask the service to validate an account secret key.
 */
export const createValidateSecretKey = (payload: _ValidateSecretKeyPayload) => ({error: false, payload, type: validateSecretKey})
/**
 * Clear errors from the store at times like opening or closing a form dialog.
 */
export const createClearErrors = (payload: _ClearErrorsPayload) => ({error: false, payload, type: clearErrors})
/**
 * Link an existing Stellar account with this Keybase user.
 */
export const createLinkExistingAccount = (payload: _LinkExistingAccountPayload) => ({error: false, payload, type: linkExistingAccount})
>>>>>>> 9a16b7fd
/**
 * Refresh our list of accounts
 */
export const createLoadAccounts = (payload: _LoadAccountsPayload) => ({error: false, payload, type: loadAccounts})
/**
 * Refresh our list of assets for a given account
 */
export const createLoadAssets = (payload: _LoadAssetsPayload) => ({error: false, payload, type: loadAssets})
/**
 * Refresh our list of payments for a given account
 */
export const createLoadPayments = (payload: _LoadPaymentsPayload) => ({error: false, payload, type: loadPayments})
/**
 * Select an account. Optionally navigate to the account page.
 */
export const createSelectAccount = (payload: _SelectAccountPayload) => ({error: false, payload, type: selectAccount})
/**
 * The service responded with an error or that the account name is valid.
 */
export const createValidatedAccountName = (payload: _ValidatedAccountNamePayload) => ({error: false, payload, type: validatedAccountName})
export const createValidatedAccountNameError = (payload: _ValidatedAccountNamePayloadError) => ({error: true, payload, type: validatedAccountName})
/**
 * The service responded with an error or that the link existing operation succeeded
 */
export const createLinkedExistingAccount = (payload: _LinkedExistingAccountPayload) => ({error: false, payload, type: linkedExistingAccount})
export const createLinkedExistingAccountError = (payload: _LinkedExistingAccountPayloadError) => ({error: true, payload, type: linkedExistingAccount})
/**
 * The service responded with an error or that the secret key is valid.
 */
export const createValidatedSecretKey = (payload: _ValidatedSecretKeyPayload) => ({error: false, payload, type: validatedSecretKey})
export const createValidatedSecretKeyError = (payload: _ValidatedSecretKeyPayloadError) => ({error: true, payload, type: validatedSecretKey})
/**
 * Update our store of account data
 */
export const createAccountsReceived = (payload: _AccountsReceivedPayload) => ({error: false, payload, type: accountsReceived})
/**
 * Update our store of assets data
 */
export const createAssetsReceived = (payload: _AssetsReceivedPayload) => ({error: false, payload, type: assetsReceived})
/**
 * Update our store of payments data
 */
export const createPaymentsReceived = (payload: _PaymentsReceivedPayload) => ({error: false, payload, type: paymentsReceived})
/**
 * Update our store with an exported secret key
 */
export const createSecretKeyReceived = (payload: _SecretKeyReceivedPayload) => ({error: false, payload, type: secretKeyReceived})

// Action Payloads
export type AccountsReceivedPayload = $Call<typeof createAccountsReceived, _AccountsReceivedPayload>
export type AssetsReceivedPayload = $Call<typeof createAssetsReceived, _AssetsReceivedPayload>
<<<<<<< HEAD
export type ExportSecretKeyPayload = $Call<typeof createExportSecretKey, _ExportSecretKeyPayload>
=======
export type ClearErrorsPayload = $Call<typeof createClearErrors, _ClearErrorsPayload>
export type LinkExistingAccountPayload = $Call<typeof createLinkExistingAccount, _LinkExistingAccountPayload>
export type LinkedExistingAccountPayload = $Call<typeof createLinkedExistingAccount, _LinkedExistingAccountPayload>
export type LinkedExistingAccountPayloadError = $Call<typeof createLinkedExistingAccountError, _LinkedExistingAccountPayloadError>
>>>>>>> 9a16b7fd
export type LoadAccountsPayload = $Call<typeof createLoadAccounts, _LoadAccountsPayload>
export type LoadAssetsPayload = $Call<typeof createLoadAssets, _LoadAssetsPayload>
export type LoadPaymentsPayload = $Call<typeof createLoadPayments, _LoadPaymentsPayload>
export type PaymentsReceivedPayload = $Call<typeof createPaymentsReceived, _PaymentsReceivedPayload>
export type SecretKeyReceivedPayload = $Call<typeof createSecretKeyReceived, _SecretKeyReceivedPayload>
export type SecretKeySeenPayload = $Call<typeof createSecretKeySeen, _SecretKeySeenPayload>
export type SelectAccountPayload = $Call<typeof createSelectAccount, _SelectAccountPayload>
export type ValidateAccountNamePayload = $Call<typeof createValidateAccountName, _ValidateAccountNamePayload>
export type ValidateSecretKeyPayload = $Call<typeof createValidateSecretKey, _ValidateSecretKeyPayload>
export type ValidatedAccountNamePayload = $Call<typeof createValidatedAccountName, _ValidatedAccountNamePayload>
export type ValidatedAccountNamePayloadError = $Call<typeof createValidatedAccountNameError, _ValidatedAccountNamePayloadError>
export type ValidatedSecretKeyPayload = $Call<typeof createValidatedSecretKey, _ValidatedSecretKeyPayload>
export type ValidatedSecretKeyPayloadError = $Call<typeof createValidatedSecretKeyError, _ValidatedSecretKeyPayloadError>

// All Actions
// prettier-ignore
export type Actions =
  | AccountsReceivedPayload
  | AssetsReceivedPayload
<<<<<<< HEAD
  | ExportSecretKeyPayload
=======
  | ClearErrorsPayload
  | LinkExistingAccountPayload
  | LinkedExistingAccountPayload
  | LinkedExistingAccountPayloadError
>>>>>>> 9a16b7fd
  | LoadAccountsPayload
  | LoadAssetsPayload
  | LoadPaymentsPayload
  | PaymentsReceivedPayload
  | SecretKeyReceivedPayload
  | SecretKeySeenPayload
  | SelectAccountPayload
  | ValidateAccountNamePayload
  | ValidateSecretKeyPayload
  | ValidatedAccountNamePayload
  | ValidatedAccountNamePayloadError
  | ValidatedSecretKeyPayload
  | ValidatedSecretKeyPayloadError
  | {type: 'common:resetStore', payload: void}<|MERGE_RESOLUTION|>--- conflicted
+++ resolved
@@ -11,13 +11,10 @@
 export const resetStore = 'common:resetStore' // not a part of wallets but is handled by every reducer
 export const accountsReceived = 'wallets:accountsReceived'
 export const assetsReceived = 'wallets:assetsReceived'
-<<<<<<< HEAD
+export const clearErrors = 'wallets:clearErrors'
 export const exportSecretKey = 'wallets:exportSecretKey'
-=======
-export const clearErrors = 'wallets:clearErrors'
 export const linkExistingAccount = 'wallets:linkExistingAccount'
 export const linkedExistingAccount = 'wallets:linkedExistingAccount'
->>>>>>> 9a16b7fd
 export const loadAccounts = 'wallets:loadAccounts'
 export const loadAssets = 'wallets:loadAssets'
 export const loadPayments = 'wallets:loadPayments'
@@ -36,10 +33,8 @@
   accountID: Types.AccountID,
   assets: Array<Types.Assets>,
 |}>
-<<<<<<< HEAD
+type _ClearErrorsPayload = void
 type _ExportSecretKeyPayload = $ReadOnly<{|accountID: Types.AccountID|}>
-=======
-type _ClearErrorsPayload = void
 type _LinkExistingAccountPayload = $ReadOnly<{|
   name: string,
   secretKey: HiddenString,
@@ -50,7 +45,6 @@
   secretKey: HiddenString,
   error: string,
 |}>
->>>>>>> 9a16b7fd
 type _LoadAccountsPayload = void
 type _LoadAssetsPayload = $ReadOnly<{|accountID: Types.AccountID|}>
 type _LoadPaymentsPayload = $ReadOnly<{|accountID: Types.AccountID|}>
@@ -58,24 +52,11 @@
   accountID: Types.AccountID,
   payments: Array<Types.Payment>,
 |}>
-<<<<<<< HEAD
 type _SecretKeyReceivedPayload = $ReadOnly<{|
   accountID: Types.AccountID,
   secretKey: HiddenString,
 |}>
 type _SecretKeySeenPayload = $ReadOnly<{|accountID: Types.AccountID|}>
-type _SelectAccountPayload = $ReadOnly<{|accountID: Types.AccountID|}>
-
-// Action Creators
-/**
- * Clear exported secret keys from our store once they've been seen
- */
-export const createSecretKeySeen = (payload: _SecretKeySeenPayload) => ({error: false, payload, type: secretKeySeen})
-/**
- * Export a Stellar account's secret key
- */
-export const createExportSecretKey = (payload: _ExportSecretKeyPayload) => ({error: false, payload, type: exportSecretKey})
-=======
 type _SelectAccountPayload = $ReadOnly<{|
   accountID: Types.AccountID,
   show?: boolean,
@@ -107,10 +88,17 @@
  */
 export const createClearErrors = (payload: _ClearErrorsPayload) => ({error: false, payload, type: clearErrors})
 /**
+ * Clear exported secret keys from our store once they've been seen
+ */
+export const createSecretKeySeen = (payload: _SecretKeySeenPayload) => ({error: false, payload, type: secretKeySeen})
+/**
+ * Export a Stellar account's secret key
+ */
+export const createExportSecretKey = (payload: _ExportSecretKeyPayload) => ({error: false, payload, type: exportSecretKey})
+/**
  * Link an existing Stellar account with this Keybase user.
  */
 export const createLinkExistingAccount = (payload: _LinkExistingAccountPayload) => ({error: false, payload, type: linkExistingAccount})
->>>>>>> 9a16b7fd
 /**
  * Refresh our list of accounts
  */
@@ -162,14 +150,11 @@
 // Action Payloads
 export type AccountsReceivedPayload = $Call<typeof createAccountsReceived, _AccountsReceivedPayload>
 export type AssetsReceivedPayload = $Call<typeof createAssetsReceived, _AssetsReceivedPayload>
-<<<<<<< HEAD
+export type ClearErrorsPayload = $Call<typeof createClearErrors, _ClearErrorsPayload>
 export type ExportSecretKeyPayload = $Call<typeof createExportSecretKey, _ExportSecretKeyPayload>
-=======
-export type ClearErrorsPayload = $Call<typeof createClearErrors, _ClearErrorsPayload>
 export type LinkExistingAccountPayload = $Call<typeof createLinkExistingAccount, _LinkExistingAccountPayload>
 export type LinkedExistingAccountPayload = $Call<typeof createLinkedExistingAccount, _LinkedExistingAccountPayload>
 export type LinkedExistingAccountPayloadError = $Call<typeof createLinkedExistingAccountError, _LinkedExistingAccountPayloadError>
->>>>>>> 9a16b7fd
 export type LoadAccountsPayload = $Call<typeof createLoadAccounts, _LoadAccountsPayload>
 export type LoadAssetsPayload = $Call<typeof createLoadAssets, _LoadAssetsPayload>
 export type LoadPaymentsPayload = $Call<typeof createLoadPayments, _LoadPaymentsPayload>
@@ -189,14 +174,11 @@
 export type Actions =
   | AccountsReceivedPayload
   | AssetsReceivedPayload
-<<<<<<< HEAD
+  | ClearErrorsPayload
   | ExportSecretKeyPayload
-=======
-  | ClearErrorsPayload
   | LinkExistingAccountPayload
   | LinkedExistingAccountPayload
   | LinkedExistingAccountPayloadError
->>>>>>> 9a16b7fd
   | LoadAccountsPayload
   | LoadAssetsPayload
   | LoadPaymentsPayload
