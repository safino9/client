--- conflicted
+++ resolved
@@ -16,13 +16,9 @@
 import updateConfirm from './update-confirm'
 import updatePaused from './update-paused'
 import signup from './signup'
-<<<<<<< HEAD
 import unlockFolders from './unlock-folders.js'
-import {logoutDone} from '../constants/login'
-=======
 
 import {resetStore} from '../constants/common.js'
->>>>>>> 580f36ee
 
 import devEdit from './dev-edit'
 
