// @flow
import * as Constants from '../../../../constants/chat2'
import * as Types from '../../../../constants/types/chat2'
import * as Chat2Gen from '../../../../actions/chat2-gen'
import * as RouteTree from '../../../../actions/route-tree'
import HiddenString from '../../../../util/hidden-string'
import {connect} from '../../../../util/container'
import {debounce} from 'lodash-es'
import Input, {type Props} from '.'

type OwnProps = {
  conversationIDKey: Types.ConversationIDKey,
  focusInputCounter: number,
  onScrollDown: () => void,
}

// We used to store this in the route state but that's so complicated. We just want a map of id => text if we haven't sent
const unsentText: {[Types.ConversationIDKey]: string} = {}

const getUnsentText = (conversationIDKey: Types.ConversationIDKey): string => {
  return unsentText[conversationIDKey] || ''
}

const setUnsentText = (conversationIDKey: Types.ConversationIDKey, text: string) => {
  unsentText[conversationIDKey] = text
}

const mapStateToProps = (state, {conversationIDKey}: OwnProps) => {
  const editInfo = Constants.getEditInfo(state, conversationIDKey)
  const quoteInfo = Constants.getQuoteInfo(state, conversationIDKey)

  const _you = state.config.username || ''

  const explodingModeSeconds = Constants.getConversationExplodingMode(state, conversationIDKey)
  const isExploding = explodingModeSeconds !== 0

  return {
    _editOrdinal: editInfo ? editInfo.ordinal : null,
    _isExplodingModeLocked: Constants.isExplodingModeLocked(state, conversationIDKey),
    _you,
    clearUnsentText: state.chat2.clearedUnsentTextMap.get(conversationIDKey) || false,
    conversationIDKey,
    editText: editInfo ? editInfo.text : '',
    explodingModeSeconds,
    isEditExploded: editInfo ? editInfo.exploded : false,
    isExploding,
    isExplodingNew: Constants.getIsExplodingNew(state),
    quoteCounter: quoteInfo ? quoteInfo.counter : 0,
    quoteText: quoteInfo ? quoteInfo.text : '',
    showWalletsIcon: Constants.shouldShowWalletsIcon(Constants.getMeta(state, conversationIDKey), _you),
    showingGiphySearch: state.chat2.giphySearchMap.get(conversationIDKey) || false,
    typing: Constants.getTyping(state, conversationIDKey),
  }
}

const mapDispatchToProps = dispatch => ({
  _onAttach: (conversationIDKey: Types.ConversationIDKey, paths: Array<string>) => {
    const pathAndOutboxIDs = paths.map(p => ({
      outboxID: null,
      path: p,
    }))
    dispatch(
      RouteTree.navigateAppend([
        {props: {conversationIDKey, pathAndOutboxIDs}, selected: 'attachmentGetTitles'},
      ])
    )
  },
  _onCancelEditing: (conversationIDKey: Types.ConversationIDKey) =>
    dispatch(Chat2Gen.createMessageSetEditing({conversationIDKey, ordinal: null})),
  _onEditLastMessage: (conversationIDKey: Types.ConversationIDKey, you: string) =>
    dispatch(
      Chat2Gen.createMessageSetEditing({
        conversationIDKey,
        editLastUser: you,
        ordinal: null,
      })
    ),
  _onEditMessage: (conversationIDKey: Types.ConversationIDKey, ordinal: Types.Ordinal, body: string) =>
    dispatch(
      Chat2Gen.createMessageEdit({
        conversationIDKey,
        ordinal,
        text: new HiddenString(body),
      })
    ),
  _onPostMessage: (conversationIDKey: Types.ConversationIDKey, text: string) =>
    dispatch(Chat2Gen.createMessageSend({conversationIDKey, text: new HiddenString(text)})),
<<<<<<< HEAD
  _onTextChanged: debounce(
    (conversationIDKey: Types.ConversationIDKey, text: string) =>
      dispatch(Chat2Gen.createUnsentTextChanged({conversationIDKey, text: new HiddenString(text)})),
    500
  ),
  _sendTyping: (conversationIDKey: Types.ConversationIDKey, typing: boolean) =>
    // only valid conversations
    conversationIDKey && dispatch(Chat2Gen.createSendTyping({conversationIDKey, typing})),
  _undoClearText: (conversationIDKey: Types.ConversationIDKey) =>
    dispatch(Chat2Gen.createClearUnsentText({clear: false, conversationIDKey})),
=======
  _sendTyping: (conversationIDKey: Types.ConversationIDKey, text: string) =>
    // only valid conversations
    conversationIDKey &&
    dispatch(Chat2Gen.createSendTyping({conversationIDKey, text: new HiddenString(text)})),
>>>>>>> 8884b846
  clearInboxFilter: () => dispatch(Chat2Gen.createSetInboxFilter({filter: ''})),
  onFilePickerError: (error: Error) => dispatch(Chat2Gen.createFilePickerError({error})),
  onSeenExplodingMessages: () => dispatch(Chat2Gen.createHandleSeeingExplodingMessages()),
  onSetExplodingModeLock: (conversationIDKey: Types.ConversationIDKey, unset: boolean) =>
    dispatch(Chat2Gen.createSetExplodingModeLock({conversationIDKey, unset})),
})

const mergeProps = (stateProps, dispatchProps, ownProps: OwnProps): Props => ({
  clearInboxFilter: dispatchProps.clearInboxFilter,
  clearUnsentText: stateProps.clearUnsentText,
  conversationIDKey: stateProps.conversationIDKey,
  editText: stateProps.editText,
  explodingModeSeconds: stateProps.explodingModeSeconds,
  focusInputCounter: ownProps.focusInputCounter,
  getUnsentText: () => getUnsentText(stateProps.conversationIDKey),
  isEditExploded: stateProps.isEditExploded,
  isEditing: !!stateProps._editOrdinal,
  isExploding: stateProps.isExploding,
  isExplodingNew: stateProps.isExplodingNew,
  onAttach: (paths: Array<string>) => dispatchProps._onAttach(stateProps.conversationIDKey, paths),
  onCancelEditing: () => dispatchProps._onCancelEditing(stateProps.conversationIDKey),
  onEditLastMessage: () => dispatchProps._onEditLastMessage(stateProps.conversationIDKey, stateProps._you),
  onFilePickerError: dispatchProps.onFilePickerError,
  onSeenExplodingMessages: dispatchProps.onSeenExplodingMessages,
  onSubmit: (text: string) => {
    if (stateProps._editOrdinal) {
      dispatchProps._onEditMessage(stateProps.conversationIDKey, stateProps._editOrdinal, text)
    } else {
      dispatchProps._onPostMessage(stateProps.conversationIDKey, text)
    }
  },
  quoteCounter: stateProps.quoteCounter,
  quoteText: stateProps.quoteText,
  sendTyping: (text: string) => {
    dispatchProps._sendTyping(stateProps.conversationIDKey, text)
  },
  setUnsentText: (text: string) => {
    const unset = text.length <= 0
    if (stateProps._isExplodingModeLocked ? unset : !unset) {
      // if it's locked and we want to unset, unset it
      // alternatively, if it's not locked and we want to set it, set it
      dispatchProps.onSetExplodingModeLock(stateProps.conversationIDKey, unset)
    }
    if (!unset && stateProps.clearUnsentText) {
      dispatchProps._undoClearText(stateProps.conversationIDKey)
    }
    setUnsentText(stateProps.conversationIDKey, text)
    dispatchProps._onTextChanged(stateProps.conversationIDKey, text)
  },
  showWalletsIcon: stateProps.showWalletsIcon,
  typing: stateProps.typing,
})

export default connect<OwnProps, _, _, _, _>(
  mapStateToProps,
  mapDispatchToProps,
  mergeProps
)(Input)<|MERGE_RESOLUTION|>--- conflicted
+++ resolved
@@ -5,7 +5,6 @@
 import * as RouteTree from '../../../../actions/route-tree'
 import HiddenString from '../../../../util/hidden-string'
 import {connect} from '../../../../util/container'
-import {debounce} from 'lodash-es'
 import Input, {type Props} from '.'
 
 type OwnProps = {
@@ -85,23 +84,10 @@
     ),
   _onPostMessage: (conversationIDKey: Types.ConversationIDKey, text: string) =>
     dispatch(Chat2Gen.createMessageSend({conversationIDKey, text: new HiddenString(text)})),
-<<<<<<< HEAD
-  _onTextChanged: debounce(
-    (conversationIDKey: Types.ConversationIDKey, text: string) =>
-      dispatch(Chat2Gen.createUnsentTextChanged({conversationIDKey, text: new HiddenString(text)})),
-    500
-  ),
-  _sendTyping: (conversationIDKey: Types.ConversationIDKey, typing: boolean) =>
-    // only valid conversations
-    conversationIDKey && dispatch(Chat2Gen.createSendTyping({conversationIDKey, typing})),
-  _undoClearText: (conversationIDKey: Types.ConversationIDKey) =>
-    dispatch(Chat2Gen.createClearUnsentText({clear: false, conversationIDKey})),
-=======
   _sendTyping: (conversationIDKey: Types.ConversationIDKey, text: string) =>
     // only valid conversations
     conversationIDKey &&
     dispatch(Chat2Gen.createSendTyping({conversationIDKey, text: new HiddenString(text)})),
->>>>>>> 8884b846
   clearInboxFilter: () => dispatch(Chat2Gen.createSetInboxFilter({filter: ''})),
   onFilePickerError: (error: Error) => dispatch(Chat2Gen.createFilePickerError({error})),
   onSeenExplodingMessages: () => dispatch(Chat2Gen.createHandleSeeingExplodingMessages()),
@@ -145,11 +131,7 @@
       // alternatively, if it's not locked and we want to set it, set it
       dispatchProps.onSetExplodingModeLock(stateProps.conversationIDKey, unset)
     }
-    if (!unset && stateProps.clearUnsentText) {
-      dispatchProps._undoClearText(stateProps.conversationIDKey)
-    }
     setUnsentText(stateProps.conversationIDKey, text)
-    dispatchProps._onTextChanged(stateProps.conversationIDKey, text)
   },
   showWalletsIcon: stateProps.showWalletsIcon,
   typing: stateProps.typing,
