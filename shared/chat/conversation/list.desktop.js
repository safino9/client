--- conflicted
+++ resolved
@@ -115,13 +115,9 @@
 
   _invalidateChangedMessages (props: Props) {
     this.state.messages.forEach((item, index) => {
-<<<<<<< HEAD
       const oldMessage = props.messages.get(index, {})
 
-      if (item.key !== oldMessage.key) {
-=======
-      if (item.messageState !== props.messages.get(index, {}).messageState) {
->>>>>>> 857002fc
+      if (item.type === 'Text' && oldMessage.type === 'Text' && item.messageState !== oldMessage.messageState) {
         this._toRemeasure.push(index + 1)
       }
 
