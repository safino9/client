// @flow
import * as I from 'immutable'
import pausableConnect from '../../../util/pausable-connect'
import {createSelectorCreator, defaultMemoize} from 'reselect'
import {formatTimeForConversationList} from '../../../util/timestamp'
import {globalColors} from '../../../styles'
import * as Constants from '../../../constants/chat'
import {selectConversation, setInboxFilter} from '../../../actions/chat/creators'
import {SmallTeamRow, SmallTeamFilteredRow} from './small-team-rows'
import {BigTeamHeaderRow, BigTeamChannelRow, BigTeamChannelFilteredRow} from './big-team-rows'
import {compose, renderComponent, branch} from 'recompose'

import type {TypedState} from '../../../constants/reducer'
import type {ConversationIDKey} from '../../../constants/chat'

function _rowDerivedProps(rekeyInfo, finalizeInfo, unreadCount, isError, isSelected) {
  // Derived props

  // If it's finalized we don't show the rekey as they can't solve it themselves
  const youNeedToRekey =
    !finalizeInfo && rekeyInfo && !rekeyInfo.get('rekeyParticipants').count() && rekeyInfo.get('youCanRekey')
  const participantNeedToRekey = !finalizeInfo && rekeyInfo && !!rekeyInfo.get('rekeyParticipants').count()

  const hasUnread = !participantNeedToRekey && !youNeedToRekey && !!unreadCount
  const subColor = isError
    ? globalColors.red
    : isSelected ? globalColors.white : hasUnread ? globalColors.black_75 : globalColors.black_40
  const showBold = !isSelected && hasUnread
  const backgroundColor = isSelected ? globalColors.blue : globalColors.white
  const usernameColor = isSelected ? globalColors.white : globalColors.darkBlue

  return {
    backgroundColor,
    hasUnread,
    participantNeedToRekey,
    showBold,
    subColor,
    usernameColor,
    youNeedToRekey,
  }
}

const createImmutableEqualSelector = createSelectorCreator(defaultMemoize, I.is)
const getYou = state => state.config.username || ''
const makeGetConversation = conversationIDKey => state =>
  state.chat.get('inbox').find(i => i.get('conversationIDKey') === conversationIDKey)
const makeGetSnippet = conversationIDKey => state => Constants.getSnippet(state, conversationIDKey)
const makeGetIsSelected = conversationIDKey => state =>
  Constants.newestConversationIDKey(Constants.getSelectedConversation(state), state.chat) ===
  conversationIDKey
const makeGetRekeyInfo = conversationIDKey => state => state.chat.get('rekeyInfos').get(conversationIDKey)
const makeGetUnreadCounts = conversationIDKey => state =>
  state.chat.get('conversationUnreadCounts').get(conversationIDKey)
const makeGetParticipants = conversationIDKey => state =>
<<<<<<< HEAD
  participantFilter(
    state.chat.getIn(['pendingConversations', conversationIDKey], I.List()),
=======
  Constants.participantFilter(
    state.chat.get('pendingConversations').get(conversationIDKey),
>>>>>>> 3218f925
    state.config.username || ''
  )
const getNowOverride = state => state.chat.get('nowOverride')
const makeGetFinalizedInfo = conversationIDKey => state =>
  state.chat.get('finalizedState').get(conversationIDKey)

const makeSelector = conversationIDKey => {
  const isPending = Constants.isPendingConversationIDKey(conversationIDKey)
  if (isPending) {
    return createImmutableEqualSelector(
      [makeGetIsSelected(conversationIDKey), makeGetParticipants(conversationIDKey), getNowOverride],
      (isSelected, participants, nowOverride) => ({
        conversationIDKey,
        isError: false,
        isMuted: false,
        isSelected,
        participants,
        rekeyInfo: null,
        timestamp: formatTimeForConversationList(Date.now(), nowOverride),
        unreadCount: 0,
        ..._rowDerivedProps(null, null, 0, false, isSelected),
      })
    )
  } else {
    return createImmutableEqualSelector(
      [
        makeGetConversation(conversationIDKey),
        makeGetSnippet(conversationIDKey),
        makeGetIsSelected(conversationIDKey),
        makeGetUnreadCounts(conversationIDKey),
        getYou,
        makeGetRekeyInfo(conversationIDKey),
        getNowOverride,
        makeGetFinalizedInfo(conversationIDKey),
      ],
      (conversation, snippet, isSelected, unreadCount, you, rekeyInfo, nowOverride, finalizeInfo) => {
        const isError = conversation.get('state') === 'error'
        const isMuted = conversation.get('status') === 'muted'
        const participants = Constants.participantFilter(conversation.get('participants'), you)
        const timestamp = formatTimeForConversationList(conversation.get('time'), nowOverride)
        const channelname = conversation.get('channelname')
        const teamname = conversation.get('teamname')
        return {
          channelname,
          conversationIDKey,
          isError,
          isMuted,
          isSelected,
          participants,
          rekeyInfo,
          snippet,
          teamname,
          timestamp,
          unreadCount: unreadCount || 0,
          ..._rowDerivedProps(rekeyInfo, finalizeInfo, unreadCount, isError, isSelected),
        }
      }
    )
  }
}

const mapStateToProps = (state: TypedState, {conversationIDKey, teamname, channelname, type}) => {
  if (['small', 'big'].includes(type)) {
    const selector = makeSelector(conversationIDKey)
    return (state: TypedState) => selector(state)
  } else {
    return {teamname}
  }
}

const mapDispatchToProps = dispatch => ({
  _onSelectConversation: (key: ConversationIDKey) => {
    dispatch(setInboxFilter(''))
    dispatch(selectConversation(key, true))
  },
})

const mergeProps = (stateProps, dispatchProps, ownProps) => ({
  ...ownProps,
  ...stateProps,
  ...dispatchProps,
  onSelectConversation: () => dispatchProps._onSelectConversation(stateProps.conversationIDKey),
})

const ConnectedRow = compose(
  // $FlowIssue
  pausableConnect(mapStateToProps, mapDispatchToProps, mergeProps),
  branch(props => props.filtered && props.type === 'small', renderComponent(SmallTeamFilteredRow)),
  branch(props => props.filtered && props.type === 'big', renderComponent(BigTeamChannelFilteredRow)),
  branch(props => props.type === 'bigHeader', renderComponent(BigTeamHeaderRow)),
  branch(props => props.type === 'big', renderComponent(BigTeamChannelRow))
)(SmallTeamRow)

export default ConnectedRow<|MERGE_RESOLUTION|>--- conflicted
+++ resolved
@@ -52,13 +52,8 @@
 const makeGetUnreadCounts = conversationIDKey => state =>
   state.chat.get('conversationUnreadCounts').get(conversationIDKey)
 const makeGetParticipants = conversationIDKey => state =>
-<<<<<<< HEAD
-  participantFilter(
-    state.chat.getIn(['pendingConversations', conversationIDKey], I.List()),
-=======
   Constants.participantFilter(
     state.chat.get('pendingConversations').get(conversationIDKey),
->>>>>>> 3218f925
     state.config.username || ''
   )
 const getNowOverride = state => state.chat.get('nowOverride')
